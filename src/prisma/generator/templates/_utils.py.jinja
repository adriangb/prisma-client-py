--- conflicted
+++ resolved
@@ -1,9 +1,5 @@
-<<<<<<< HEAD
 {% set is_async = generator.config.http in ('aiohttp', 'httpx-async') %}
-=======
-{% set is_async = generator.config.http == 'aiohttp' %}
 {% set recursive_types = generator.config.recursive_type_depth == -1 %}
->>>>>>> c589a861
 
 {% if is_async %}
     {% set maybe_await = 'await ' %}
